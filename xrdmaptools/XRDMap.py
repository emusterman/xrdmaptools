import numpy as np
import os
import h5py
import pyFAI
import pandas as pd
from pyFAI.io import ponifile
from enum import IntEnum # Only for ponifile orientation
from pyFAI.azimuthalIntegrator import AzimuthalIntegrator
import time as ttime
import matplotlib.pyplot as plt
from collections import OrderedDict
import dask.array as da
import skimage.io as io
from skimage.measure import label
from dask_image import imread as dask_io
from tqdm import tqdm

# Local imports
from .ImageMap import ImageMap
#from .utilities.hdf_io import initialize_xrdmap_hdf, load_xrdmap_hdf
#from .utilities.hdf_utils import check_hdf_current_images
#from .utilities.db_io import load_data
from .utilities.math import *
from .utilities.utilities import (
    delta_array,
    check_ext,
    pathify
)

from .io.hdf_io import initialize_xrdmap_hdf, load_xrdmap_hdf
from .io.hdf_utils import check_hdf_current_images
from .io.db_io import load_data

from .reflections.spot_blob_indexing import get_q_vect, _initial_spot_analysis
from .reflections.SpotModels import GaussianFunctions
from .reflections.spot_blob_search import (
    find_spots,
    find_spot_stats,
    make_stat_df,
    prepare_fit_spots,
    fit_spots,
    find_blob_contours
    )

from .plot.interactive_plotting import (interactive_dynamic_2d_plot,
                                        interactive_dynamic_1d_plot)
from .plot.general import (
    _plot_parse_xrdmap,
    _xrdmap_image,
    _xrdmap_integration,
    plot_image,
    plot_integration,
    plot_reconstruction,
    plot_map,
    plot_cake
)
from .plot.geometry import plot_q_space, plot_detector_geometry

from .geometry.geometry import *

from .crystal.Phase import Phase, phase_selector


class XRDMap():
    '''
    Main class object for sXRD map.
    Inherits nothing!
    Multiple iteratations of image processing across full map cannot be saved in memory...
    '''

    def __init__(self,
                 scanid=None,
                 wd=None,
                 filename=None,
                 hdf_filename=None,
                 hdf=None,
                 image_data=None,
                 integration_data=None,
                 map_title=None,
                 dataset_shape=None,
                 energy=None,
                 wavelength=None,
                 dwell=None,
                 theta=None,
                 poni_file=None,
                 sclr_dict=None,
                 pos_dict=None,
                 tth_resolution=0.01,
                 chi_resolution=0.05,
                 tth=None,
                 chi=None,
                 beamline='5-ID (SRX)',
                 facility='NSLS-II',
                 time_stamp=None,
                 extra_metadata=None,
                 save_hdf=True,
                 dask_enabled=False,
                 xrf_path=None):
        
        # Adding some metadata
        self.scanid = scanid
        if filename is None:
            filename = f'scan{scanid}_xrd'
        self.filename = filename

        if wd is None:
            wd = os.getcwd()
        self.wd = wd

        self.beamline = beamline
        self.facility = facility
        self.time_stamp = time_stamp
        self.dwell = dwell
        self.extra_metadata = extra_metadata # not sure about this...
        # Scan.start.uid: 7469f8f8-8076-47d5-85a1-ee147fe89d3c
        # Scan.start.ctime: Mon Feb 27 12:57:12 2023
        # uid: 7469f8f8-8076-47d5-85a1-ee147fe89d3c
        # sample.name: 

        # Store energy, dwell, and theta
        self._energy = None
        self._wavelength = None
        if energy is not None:
            self.energy = energy
        elif wavelength is not None: # Favors energy definition
            self.wavelength = wavelength
        
        if dwell is not None:
            self.dwell = dwell
        if theta is not None:
            self.theta = theta

        # Add conditional to check approximate image_data size and force dask?

        if not save_hdf:
            if dask_enabled:
                raise ValueError('Enabling dask requires an hdf file for storage.')
            else:
                self.hdf_path = None
                self.hdf = None
        else:
            self.save_hdf(hdf=hdf,
                          hdf_filename=hdf_filename,
                          dask_enabled=dask_enabled,
                          save_current=False)

        if (image_data is not None
            or integration_data is not None):
            if isinstance(image_data, ImageMap):
                self.map = image_data
                # Used to specify read-only when loading from hdf
                if not save_hdf:
                    self.map.hdf_path = None
            else:
                self.map = ImageMap(image_data=image_data,
                                    integration_data=integration_data,
                                    title=map_title,
                                    wd=self.wd,
                                    hdf_path=self.hdf_path,
                                    hdf=hdf,
                                    dataset_shape=dataset_shape,
                                    dask_enabled=dask_enabled)
        else:
            raise NotImplementedError('XRDMaps without image or integration data is not currently supported.')
        
        self.phases = {} # Place holder for potential phases
        if poni_file is not None:
            self.set_calibration(poni_file)
        else:
            self.ai = None # Place holder for calibration
            self.map.ai = None # Redundant

        self.sclr_dict = None
        if sclr_dict is not None:
            self.set_scalers(sclr_dict)

        self.pos_dict = None
        if pos_dict is not None:
            self.set_positions(pos_dict)

        # Save xrf_path location. Do not load unless explicitly called
        self.xrf_path = xrf_path
        
        # Default units and flags
        # Not fully implemented
        self._polar_units = 'deg' # 'rad' or 'deg'
        self._scattering_units = 'deg' # 'rad', 'deg', 'nm^-1', 'A^-1'
        self._integration_scale = 'linear' # 'linear' or 'log'
        self._image_scale = 'linear' # 'linear' or 'log'

        if tth is not None and len(tth) == 0:
            tth = None
        self.tth = tth
        self.tth_resolution = tth_resolution
        if chi is not None and len(chi) == 0:
            chi = None
        self.chi = chi
        self.chi_resolution = chi_resolution


    def __str__(self):
        ostr = f'XRDMap:  scanid= {self.scanid}, energy= {self.energy}, shape= {self.map.images.shape}'
        return ostr


    def __repr__(self):
        # Native info
        ostr = f'XRDMap:'
        ostr += f'\n\tFacility:\t{self.facility}'
        ostr += f'\n\tBeamline:\t{self.beamline}'
        if self.scanid is not None:
            ostr += f'\n\tScanid:\t\t{self.scanid}'
        ostr += f'\n\tEnergy:\t\t{self.energy} keV'
        if self.hdf_path is not None:
            ostr += f'\n\tHDF Path:\t{self.hdf_path}\n'

        # Other info
        if hasattr(self, 'map'): # pull ImageMap info
            #ostr += '\t' + self.map.__repr__() 
            ostr += '\n\t' + '\t'.join(self.map.__repr__() .splitlines(True))
        if hasattr(self, 'ai'): # pull geometry info
            ostr += '\n\tGeometry:  \n'
            ostr += '\t\t' + '\t\t'.join(self.ai.__repr__().splitlines(True))
        if len(self.phases) > 0: # pull phase info
            ostr += '\n\tPhases:'
            for key in self.phases.keys():
                ostr += '\n\t\t' + self.phases[key].__repr__()
        if hasattr(self, 'spots'): # pull limited spot info
            ostr += '\n\tSpots:'
            ostr += '\n\t\tNumber:  ' + str(len(self.spots))
            if hasattr(self, 'spot_model'):
                ostr += '\n\t\tModel Fitting:  ' + self.spot_model.name + ' Spot Model'
        return ostr


    ################################
    ### Loading data into XRDMap ###
    ################################

    @classmethod # Allows me to define and initiatie the class simultaneously
    def from_image_stack(cls, filename, wd=None,
                         dataset_shape=None,
                         map_title='raw_images',
                         **kwargs):
        
        # Load from image stack
        if wd is None:
            wd = os.getcwd()
<<<<<<< HEAD
        
        image_path = pathify(wd, filename, ['.tif', '.tiff', '.jpeg', '.png'])
=======
>>>>>>> 9c3a052c
        
        dask_enabled=False
        if 'dask_enabled' in kwargs:
            dask_enabled = kwargs['dask_enabled']

        print('Loading images...', end='', flush=True)
        if dask_enabled:
            image_data = dask_io.imread(image_path)
        else:
            image_data = io.imread(image_path)
        print('done!')
        return cls(image_data=image_data, wd=wd,
                   map_title=map_title, dataset_shape=dataset_shape,
                   **kwargs)


    @classmethod # Allows me to define and initiatie the class simultaneously
    def from_hdf(cls, hdf_filename, wd=None, dask_enabled=False, **kwargs):
        if wd is None:
            wd = os.getcwd()
        # Load from previously saved data, including all processed data...
        hdf_path = pathify(wd, hdf_filename, '.h5')
        if os.path.exists(hdf_path):
            print('Loading data from hdf file...')
            input_dict = load_xrdmap_hdf(hdf_filename, wd=wd, dask_enabled=dask_enabled)

            #for key in kwargs.keys():
            #    if key in input_dict.keys():
            #        print((f"Warning: '{key}' found in hdf file and in keyword argument. "
            #              + "Defaulting to user-specification."))
            #    input_dict['base_md'][key] = kwargs[key]

            inst = cls(image_data=input_dict['image_data'],
                    wd=wd,
                    filename=hdf_filename[:-3], # remove the .h5 extention
                    hdf_filename=hdf_filename,
                    hdf=input_dict['image_data'].hdf, # Will always be None
                    dask_enabled=dask_enabled,
                    poni_file=input_dict['poni_od'],
                    sclr_dict=input_dict['sclr_dict'],
                    pos_dict=input_dict['pos_dict'],
                    **input_dict['base_md'],
                    **input_dict['recip_pos'],
                    #tth_resolution=input_dict['recip_pos']['tth_resolution'],
                    #chi_resolution=input_dict['recip_pos']['chi_resolution'],
                    #tth=input_dict['recip_pos']['tth'],
                    #chi=input_dict['recip_pos']['chi'],
                    **kwargs)
            
            # Add a few more attributes if they exist
            if hasattr(inst.map, 'extent'):
                inst.extent = inst.map.extent
            if hasattr(inst.map, 'calibrated_shape'):
                inst.calibrated_shape = inst.map.calibrated_shape
            
            # Load phases
            if 'phase_dict' in input_dict.keys():
                inst.phases = input_dict['phase_dict']

            # Load spots
            if input_dict['spots'] is not None:
                inst.spots = input_dict['spots']

            if input_dict['spot_model'] is not None:
                inst.spot_model = input_dict['spot_model']

            print('XRD Map loaded!')
            return inst
        
        else:
            raise FileNotFoundError('No such hdf file.')
        

    @ classmethod
    def from_db(cls,
                scanid=-1,
                broker='manual',
                filedir=None,
                filename=None,
                poni_file=None,
                data_keys=None,
                save_hdf=True,
                repair_method='replace'):
    
        # No fluorescence key
        pos_keys = ['enc1', 'enc2']
        sclr_keys = ['i0', 'i0_time', 'im', 'it']
        
        if data_keys is None:
            data_keys = pos_keys + sclr_keys

        data_dict, scan_md, data_keys, xrd_dets = load_data(
                                                    scanid=scanid,
                                                    broker=broker,
                                                    detectors=None,
                                                    data_keys=data_keys,
                                                    returns=['data_keys',
                                                                'xrd_dets'],
                                                    repair_method=repair_method)

        xrd_data = [data_dict[f'{xrd_det}_image'] for xrd_det in xrd_dets]

        # Make position dictionary
        pos_dict = {key:value for key, value in data_dict.items() if key in pos_keys}

        # Make scaler dictionary
        sclr_dict = {key:value for key, value in data_dict.items() if key in sclr_keys}

        if len(xrd_data) > 1:
            pass
            # Add more to filename to prevent overwriting...

        extra_md = {}
        for key in scan_md.keys():
            if key not in ['scan_id',
                           'beamline',
                           'energy',
                           'dwell',
                           'theta',
                           'start_time']:
                extra_md[key] = scan_md[key]
        
        xrdmaps = []
        for xrd_data_i in xrd_data:
            xrdmap = cls(scanid=scan_md['scan_id'],
                         wd=filedir,
                         filename=filename,
                         #hdf_filename=None, # ???
                         #hdf=None,
                         image_data=xrd_data_i,
                         #map_title=None,
                         #dataset_shape=None,
                         energy=scan_md['energy'],
                         #wavelength=None,
                         dwell=scan_md['dwell'],
                         theta=scan_md['theta'],
                         poni_file=poni_file,
                         sclr_dict=sclr_dict,
                         pos_dict=pos_dict,
                         #tth_resolution=None,
                         #chi_resolution=None,
                         #tth=None,
                         #chi=None,
                         beamline=scan_md['beamline_id'],
                         facility='NSLS-II',
                         time_stamp=scan_md['time_str'],
                         extra_metadata=extra_md,
                         save_hdf=save_hdf
                         )
            
            xrdmaps.append(xrdmap)

        if len(xrdmaps) > 1:
            return tuple(xrdmaps)
        else:
            # Don't bother returning a tuple or list of xrdmaps
            return xrdmaps[0]
    
    
    ##################
    ### Properties ###
    ##################

    @property
    def energy(self):
        return self._energy
    
    @energy.setter
    def energy(self, energy):
        if energy is not None:
            self._energy = energy
            self._wavelength = energy_2_wavelength(energy)
        else:
            self._energy = energy
        # Propogate changes...
        if hasattr(self, 'ai') and self.ai is not None:
            self.ai.energy = self._energy # ai energy is not used by any methods called here
            if hasattr(self, '_q_arr'):
                delattr(self, '_q_arr')
        if hasattr(self, 'phases'):
            for key in self.phases.keys():
                self.phases[key].energy = self._energy


    @property
    def wavelength(self):
        return self._wavelength

    @wavelength.setter
    def wavelength(self, wavelength):
        if wavelength is not None:
            self._wavelength = wavelength
            self._energy = wavelength_2_energy(wavelength)
        else:
            self._wavelength = wavelength
        # Propogate changes...
        if hasattr(self, 'ai') and self.ai is not None:
            self.ai.energy = self._energy
            if hasattr(self, '_q_arr'):
                delattr(self, '_q_arr')
        if hasattr(self, 'phases'):
            for key in self.phases.keys():
                self.phases[key].energy = self._energy

    # Flags for units and scales

    def angle_units_factory(property_name, options):
        def get_angle_units(self):
            return getattr(self, f'_{property_name}')
        
        def set_angle_units(self, val):
            if val in options:
                setattr(self, f'_{property_name}', val)
                # Delete old arrays in case units changed
                self._del_arr() # Deletes everything else too...
            else:
                err_str = 'Only '
                for option in options:
                    err_str += f'{option}, '
                err_str = err_str[:-2] + f' are supported for {property_name}' 
                raise ValueError(err_str)
        
        return property(get_angle_units, set_angle_units)
    

    scattering_units = angle_units_factory('scattering_units',
                                           ['rad', 'deg', '1/nm', '1/A'])
    polar_units = angle_units_factory('polar_units',
                                      ['rad', 'deg'])
    

    def scale_property_factory(property_name):
        def get_scale(self):
            return getattr(self, f'_{property_name}')

        def set_scale(self, val):
            if val in ['linear', 'log']:
                setattr(self, f'_{property_name}', val)
            else:
                raise ValueError(f"{property_name} can only have "
                                 "'linear' or 'log' scales.")
            
        return property(get_scale, set_scale)
    

    image_scale = scale_property_factory('image_scale')
    integration_scale = scale_property_factory('integration_scale')

    # Convenience properties for working with the detector arrays
    # These are mostly wrappers for pyFAI functions

    def detector_angle_array_factory(arr_name, ai_arr_name, units):
        def get_angle_array(self):
            if hasattr(self, f'_{arr_name}'):
                return getattr(self, f'_{arr_name}')
            elif ((hasattr(self, 'map'))
                  and (self.map is not None)
                  and (self.map.corrections['polar_calibration'])): # I should rename...
                if hasattr(self, 'tth') and hasattr(self, 'chi'):
                    # Set both tth and chi!
                    tth_arr, chi_arr = np.meshgrid(self.tth, self.chi[::-1])
                    self._tth_arr = tth_arr
                    self._chi_arr = chi_arr
                    return getattr(self, f'_{arr_name}')
            elif hasattr(self, 'ai') and self.ai is not None:
                ai_arr = getattr(self.ai, ai_arr_name)() # default is radians
                if arr_name == 'chi_arr':
                    ai_arr = -ai_arr # Negative to match SRX coordinates

                if getattr(self, units) == 'rad':
                    pass
                elif getattr(self, units) == 'deg':
                    ai_arr = np.degrees(ai_arr)
                elif getattr(self, units) == '1/nm':
                    raise NotImplementedError('1/nm units not yet fully supported.')
                elif getattr(self, units) == '1/A':
                    raise NotImplementedError('1/A units not yet fully supported.')
                else:
                    raise ValueError('Unknown units specified.')

                setattr(self, f'_{arr_name}', ai_arr)
                return getattr(self, f'_{arr_name}')
            raise AttributeError('AzimuthalIntegrator (ai) not specified for XRDMap.')

        def del_angle_array(self):
            delattr(self, f'_{arr_name}')

        # Delta arrays are not cached
        def get_delta_array(self):
            arr = getattr(self, arr_name) # should call the property

            max_arr = np.max(np.abs(arr))
            delta_arr = delta_array(arr)

            # Modular shift values if there is a discontinuity
            # Should only be for chi_arr between 180 and -180 degrees
            # I could just shift everything...
            if np.max(delta_arr) > max_arr:
                # Degrees
                if max_arr > np.pi: shift_value = 2 * 180
                # Radians
                else: shift_value = 2 * np.pi
                # Shift and recalculate
                arr[arr < 0] += shift_value
                delta_arr = delta_array(arr)

            return delta_arr

        return (property(get_angle_array, None, del_angle_array),
                property(get_delta_array))
    

    tth_arr, delta_tth = detector_angle_array_factory('tth_arr',
                                           'twoThetaArray',
                                           'polar_units')
    chi_arr, delta_chi = detector_angle_array_factory('chi_arr',
                                           'chiArray',
                                           'polar_units')


    # Full q-vector, not just magnitude
    @property
    def q_arr(self):
        if hasattr(self, '_q_arr'):
            return self._q_arr
        elif not hasattr(self, 'ai'):
            raise RuntimeError('Cannot calculate q-space without calibration.')
        else:
            q_arr = get_q_vect(self.tth_arr,
                               self.chi_arr,
                               wavelength=self.wavelength,
                               degrees=self.polar_units == 'deg')
            self._q_arr = q_arr
            return self._q_arr


    @q_arr.deleter
    def q_arr(self):
        self._del_arr()
    
    
    def _del_arr(self):
        if hasattr(self, '_tth_arr'):
            delattr(self, '_tth_arr')
        if hasattr(self, '_chi_arr'):
            delattr(self, '_chi_arr')
        if hasattr(self, '_q_arr'):
            delattr(self, '_q_arr')
        if hasattr(self, 'ai'):
            self.ai._cached_array = {}
        

    ##########################
    ### Image manipulation ###
    ##########################


    # TODO: test if this actually works, move to ImageMap
    def load_images_from_hdf(self, image_dataset):
        # Only most processed images will be loaded from hdf
        # Deletes current image map and loads new values from hdf
        print(f'Loading {image_dataset}')

        # Open hdf flag
        keep_hdf = True
        if self.hdf is None:
            self.hdf = h5py.File(self.hdf_path, 'r')
            keep_hdf = False
        
        # Working with dask flag
        dask_enabled = self.map._dask_enabled

        # Actually load the data
        image_grp = self.hdf['xrdmap/image_data']
        if check_hdf_current_images(image_dataset, hdf=self.hdf):
            del(self.map.images) # Delete previous images from ImageMap to save memory
            img_dset = image_grp[image_dataset]
            
            if dask_enabled:
                self.map.images = da.asarray(img_dset)
            else:
                self.map.images = np.asarray(img_dset)

            # Rebuild correction dictionary
            corrections = {}
            for key in image_grp[image_dataset].attrs.keys():
                # _{key}_correction
                corrections[key[1:-11]] = image_grp[image_dataset].attrs[key]
            self.map.corrections = corrections

        # Close hdf and reset attribute
        if not keep_hdf:
            self.hdf.close()
            self.hdf = None

        self.map.update_map_title()
        self.map._dask_2_hdf()


    def dump_images(self):
        del(self.map)
        # Intended to clear up memory when only working with indentified spots
        # May not be useful

    
    ############################
    ### Dask / HDF Functions ###
    ############################

    def save_hdf(self,
                 hdf=None,
                 hdf_filename=None,
                 hdf_path=None,
                 dask_enabled=False,
                 save_current=False):
        
        # Check for previous iterations
        if ((hasattr(self, 'hdf') and self.hdf is not None)
            or (hasattr(self, 'hdf_path') and self.hdf_path is not None)):
            os_str = ('WARNING: Trying to save to hdf, but a '
                      'file or location has already been specified!'
                      '\nSwitching save files or locations should '
                      'use the "switch_hdf" function.'
                      '\nProceeding without changes.')
            print(os_str)
            return
        
        # If nothing is provided, it should be able to build a default location if properly saved
        #if hdf is None and hdf_path is None and hdf_filename is None:
        #    raise ValueError('Cannot write to hdf without specifying a file or location.')

        # Specify hdf path and name
        if hdf is not None:# biases towards already open hdf
            # This might break if hdf is a close file and not None
            self.hdf_path = hdf.filename
        elif hdf_filename is None:
            if hdf_path is None:
                self.hdf_path = f'{self.wd}{self.filename}.h5'
            else:
                self.hdf_path = f'{hdf_path}{self.filename}.h5'
        else:
            if hdf_path is None:
                self.hdf_path = f'{self.wd}{hdf_filename}' # TODO: Add check for .h5
            else:
                self.hdf_path = f'{hdf_path}{hdf_filename}.h5'

        # Check for hdf and initialize if new            
        if os.path.exists(self.hdf_path):
            pass
        else:
            initialize_xrdmap_hdf(self, self.hdf_path) # Initialize base structure

        # Open hdf if required
        if dask_enabled:
            self.hdf = h5py.File(self.hdf_path, 'a')
        else:
            self.hdf = None
        
        # Saves current images, integrations, phases, calibration, etc.
        if save_current:
            self.save_current_xrdmap()


    # Saves current major features of the xrdmap
    def save_current_xrdmap(self):
        if hasattr(self, 'map') and self.map is not None:
            # Save images
            if hasattr(self.map, 'images'):
                if self.map._dask_enabled:
                    self.map.dask_2_hdf()
                else:
                    self.map.save_images()
            # Save integrations
            if (hasattr(self.map, 'integrations')
                and self.map.integrations is not None):
                self.map.save_integrations()
        
        if hasattr(self, 'poni') and self.poni is not None:
            self.save_calibration()

        # Save positions
        if hasattr(self, 'pos_dict') and self.pos_dict is not None:
            # Write to hdf file
            self.save_sclr_pos('positions',
                                self.pos_dict,
                                self.position_units)

        # Save scalers
        if hasattr(self, 'sclr_dict') and self.sclr_dict is not None:
            self.save_sclr_pos('scalers',
                                self.sclr_dict,
                                self.scaler_units)
        
        # Save phases
        if hasattr(self, 'phases') and self.phases is not None:
            self.update_phases()

        # Save spots
        if hasattr(self, 'spots'):
            self.save_spots()

    
    # Ability to toggle hdf saving and proceed without writing to disk.
    def stop_saving_hdf(self):

        if hasattr(self, 'map') and self.map._dask_enabled:
            err_str = ('WARNING: Image data is lazy loaded. '
                       'Stopping or switching hdf is likely to cause problems.'
                       '\nSave progress and close the hdf with "close_hdf" '
                       'function before changing save location.')
            raise RuntimeError(err_str)
        
        self.close_hdf()
        self.hdf_path = None
        self.map.hdf_path
    

    def switch_hdf(self, hdf=None, hdf_path=None, hdf_filename=None, dask_enabled=False):

        # Check to make sure the change is appropriate and correct.
        # Not sure if this should raise and error or just print a warning
        if hdf is None and hdf_path is None:
            os_str = ('Neither hdf nor hdf_path were provided. '
                       'Cannot switch hdf save locations without providing alternative.')
            print(os_str)
            return
        
        elif hdf == self.hdf:
            os_str = (f'WARNING: provided hdf ({self.hdf.filename}) is already the current save location. '
                      'Proceeding without changes')
            print(os_str)
            return
        
        elif hdf_path == self.hdf_path:
            os_str = (f'WARNING: provided hdf_path ({self.hdf_path}) is already the current save location. '
                      'Proceeding without changes')
            print(os_str)
            return
        
        else:
            # Success actually changes the write location
            # And likely initializes a new hdf
            self.stop_saving_hdf()
            self.initial_save_hdf(hdf=hdf,
                          hdf_path=hdf_path,
                          hdf_filename=hdf_filename,
                          dask_enabled=dask_enabled)
    
    ### Helper functions for lazy loading with Dask ###

    # This function does NOT stop saving to hdf
    # It only closes open hdf locations and stops lazy loading images
    def close_hdf(self):
        if self.hdf is not None:
            self.hdf.close()
            self.hdf = None
        
        if self.map.hdf is not None:
            self.map._dask_2_hdf()
            # If using dask, probably shouldn't try to load data
            # self.map._dask_2_numpy()
            self.map.hdf.close()
            self.map.hdf = None


    def open_hdf(self, dask_enabled=False):
        if self.hdf is not None:
            # Should this raise errors or just pring warnings
            raise ValueError('XRDMap HDF file is already open.')
        else:
            self.hdf = h5py.File(self.hdf_path, 'a')

        if self.map.hdf is not None:
            raise ValueError('ImageMap HDF file is already open.')
        else:
            self.map.hdf = self.hdf

        if dask_enabled or self.map._dask_enabled: # This flag persists even when the dataset is closed!
            img_grp = self.map.hdf['xrdmap/image_data']
            if self.map.title == 'final_images':
                if check_hdf_current_images(self.map.title, hdf=self.hdf):
                    dset = img_grp[self.map.title]
            elif check_hdf_current_images('_temp_images', hdf=self.hdf):
                dset = img_grp['_temp_images']
            self.map.images = da.asarray(dset).persist()
            self.map._hdf_store = dset
            

    ##############################
    ### Calibrating Map Images ###
    ##############################
    
    def set_calibration(self, poni_file, filedir=None):
        if filedir is None:
            filedir = self.wd

        if isinstance(poni_file, str):
            if not os.path.exists(f'{filedir}{poni_file}'):
                raise FileNotFoundError(f"{filedir}{poni_file} does not exist")

            if poni_file[-4:] != 'poni':
                raise RuntimeError("Please provide a .poni file.")

            print('Setting detector calibration...')
            self.ai = pyFAI.load(f'{filedir}{poni_file}')
        
        elif isinstance(poni_file, OrderedDict):
            print('Setting detector calibration...')
            self.ai = AzimuthalIntegrator().set_config(poni_file)

        elif isinstance(poni_file, ponifile.PoniFile):
            print('Setting detector calibration...')
            self.ai = AzimuthalIntegrator().set_config(poni_file.as_dict())
        
        else:
            raise TypeError(f"{type(poni_file)} is unknown and not supported!")

        # Update energy if different from poni file
        if self.energy is not None:
            self.ai.energy = self.energy # Allows calibrations acquired at any energy
        else:
            print('Energy has not been defined. Defaulting to .poni file value.')
            self.energy = self.ai.energy

        # Update detector shape and pixel size if different from poni file
        if hasattr(self, 'map'):
            try:
                image_shape = list(self.map.image_shape)
            except AttributeError:
                image_shape = list(self.map.images.shape[:-2])

            if self.ai.detector.shape != image_shape:
                print('Calibration performed under different settings. Adjusting calibration.')

                # Exctract old values
                poni_shape = self.ai.detector.shape
                poni_pixel1 = self.ai.detector.pixel1
                poni_pixel2 = self.ai.detector.pixel2

                bin_est = np.array(image_shape) / np.array(poni_shape)
                # Forces whole number binning, either direction
                # This would prevent custom resizing for preprocessing
                if all([any(bin_est != np.round(bin_est, 0)),
                        any(1 / bin_est != np.round(1 / bin_est, 0))]):
                    err_str = ("Calibration file was performed with an "
                               + "image that is not an integral multiple "
                               + "of the current map's images."
                               + "\n\t\tEnsure the calibration is for the "
                               + "correct detector with the appropriate binning.")
                    raise ValueError(err_str)

                # Overwrite values
                self.ai.detector.shape = image_shape
                self.ai.detector.max_shape = image_shape # Not exactly correct, but more convenient
                self.ai.detector.pixel1 = poni_pixel1 / bin_est[0]
                self.ai.detector.pixel2 = poni_pixel2 / bin_est[1]

        else:
            print('Warning: Could not find any images to compare calibration!')
            print('Defaulting to detectors settings used for calibration.')

        # Extract calibration parameters to save
        self.poni = self.ai.get_config()

        # Share ai with ImageMap
        if hasattr(self, 'map') and self.map is not None:
            self.map.ai = self.ai

        # reset any previous calibrated arrays
        self._del_arr()
        
        # Save poni files as dictionary 
        # Updates poni information to update detector settings
        self.save_calibration()
    

    def save_calibration(self):
        if self.hdf_path is not None:
            # Open hdf flag
            keep_hdf = True
            if self.hdf is None:
                self.hdf = h5py.File(self.hdf_path, 'a')
                keep_hdf = False

            # Write data to hdf
            curr_grp = self.hdf[f'/xrdmap'].require_group('reciprocal_positions')
            new_grp = curr_grp.require_group('poni_file')
            # I don't really like saving values as attributes
            # They are well setup for this type of thing, though
            for key, value in self.poni.items():
                # For detector which is a nested ordered dictionary...
                if isinstance(value, (dict, OrderedDict)):
                    new_new_grp = new_grp.require_group(key)
                    for key_i, value_i in value.items():
                        # Check for orientation value added in poni_file version 2.1
                        if isinstance(value_i, IntEnum):
                            value_i = value_i.value
                        new_new_grp.attrs[key_i] = value_i
                else:
                    #print(value)
                    new_grp.attrs[key] = value

            # Close hdf and reset attribute
            if not keep_hdf:
                self.hdf.close()
                self.hdf = None
        

    def integrate1d_map(self,
                        tth_num=None,
                        tth_resolution=None,
                        unit='2th_deg',
                        **kwargs):
        
        if not hasattr(self, 'ai'):
            raise RuntimeError("Images cannot be calibrated without any calibration files!")
        
        if tth_resolution is None:
            tth_resolution = self.tth_resolution
        
        tth_min = np.min(self.tth_arr)
        tth_max = np.max(self.tth_arr)
        if tth_num is None:
            tth_num = int(np.round((tth_max - tth_min) / tth_resolution))
        elif tth_num is not None:
            tth_resolution = (tth_max - tth_min) / tth_num
        elif tth_num is None and tth_resolution is None:
            raise ValueError('Must define either tth_num or tth_resolution.')

        # Set up empty array to fill
        integrated_map1d = np.empty((self.map.num_images, 
                                     tth_num), 
                                     dtype=(self.map.dtype))
        
        # Fill array!
        print('Integrate images to 1D...')
        # TODO: Parallelize this
        for i, pixel in tqdm(enumerate(self.map.images.reshape(
                                       self.map.num_images,
                                       *self.map.image_shape)),
                                       total=self.map.num_images):
        
            tth, I, = self.integrate1d_image(image=pixel,
                                             tth_num=tth_num,
                                             unit=unit,
                                             **kwargs)            

            integrated_map1d[i] = I

        # Reshape into (map_x, map_y, tth)
        # Does not explicitly match the same shape as 2d integration
        integrated_map1d = integrated_map1d.reshape(
                                *self.map.map_shape, tth_num)
        #self.map.images = integrated_map1d
        self.map.integrations = integrated_map1d
        
        # Save a few potentially useful parameters
        self.tth = tth
        self.extent = [np.min(self.tth), np.max(self.tth)]
        self.tth_resolution = tth_resolution

        # Save integrations to hdf
        if self.hdf_path is not None:
            print('Compressing and writing integrations to disk...')
            self.map.save_integrations()
            print('done!')
            self.save_reciprocal_positions()
        

    # Briefly doubles memory. No Dask support
    def integrated2d_map(self,
                         tth_num=None,
                         tth_resolution=None,
                         chi_num=None,
                         chi_resolution=None,
                         unit='2th_deg',
                         **kwargs):
        
        if not hasattr(self, 'ai'):
            raise RuntimeError("Images cannot be calibrated without any calibration files!")
        
        if tth_resolution is None:
            tth_resolution = self.tth_resolution
        if chi_resolution is None:
            chi_resolution = self.chi_resolution
        
        # Get tth numbers
        tth_min = np.min(self.tth_arr)
        tth_max = np.max(self.tth_arr)
        if tth_num is None:
            tth_num = int(np.round((tth_max - tth_min) / tth_resolution))
        elif tth_num is not None:
            tth_resolution = (tth_max - tth_min) / tth_num
        elif tth_num is None and tth_resolution is None:
            raise ValueError('Must define either tth_num or tth_resolution.')
        
        # Get chi numbers
        chi_min = np.min(self.chi_arr)
        chi_max = np.max(self.chi_arr)
        if chi_num is None:
            chi_num = int(np.round((chi_max - chi_min) / chi_resolution))
        elif chi_num is not None:
            chi_resolution = (chi_max - chi_min) / chi_num
        elif chi_num is None and chi_resolution is None:
            raise ValueError('Must define either chi_num or chi_resolution.')

        # Set up empty array to fill
        integrated_map2d = np.empty((self.map.num_images, 
                                     chi_num, tth_num), 
                                     dtype=(self.map.dtype))
        
        # Fill array!
        print('Integrated images to 2D...')
        # TODO: Parallelize this
        for i, pixel in tqdm(enumerate(self.map.images.reshape(
                                       self.map.num_images,
                                       *self.map.image_shape)),
                                       total=self.map.num_images):
        
            I, tth, chi = self.integrate2d_image(image=pixel,
                                                 tth_num=tth_num,
                                                 unit=unit,
                                                 **kwargs)            

            integrated_map2d[i] = I

        # Reshape into (map_x, map_y, chi, tth)
        integrated_map2d = integrated_map2d.reshape(
                                *self.map.map_shape, chi_num, tth_num)
        self.map.images = integrated_map2d
        
        # Save a few potentially useful parameters
        self.tth = tth
        self.chi = chi
        self.extent = [np.min(self.tth), np.max(self.tth),
                       np.min(self.chi), np.max(self.chi)]
        self.tth_resolution = tth_resolution
        self.chi_resolution = chi_resolution

        # Save recirpocal space positions
        self.save_reciprocal_positions()
        

    # One off 1D integration
    def integrate1d_image(self,
                          image=None,
                          tth_resolution=None,
                          tth_num=None,
                          unit='2th_deg',
                          **kwargs):
        # Intended for one-off temporary results

        if image is None:
            if self.map.corrections['polar_calibration']:
                raise RuntimeError("You are trying to calibrate already calibrated images!")
            else:
                image = self.map.composite_image
        
        if tth_resolution is None:
            tth_resolution = self.tth_resolution

        tth_min = np.min(self.tth_arr)
        tth_max = np.max(self.tth_arr)
        if tth_num is None:
            tth_num = int(np.round((tth_max - tth_min) / tth_resolution))
        elif tth_num is None and tth_resolution is None:
            raise ValueError('Must define either tth_num or tth_resolution.')
        
        return self.ai.integrate1d_ng(image,
                                      tth_num,
                                      unit=unit,
                                      correctSolidAngle=False,
                                      polarization_factor=None,
                                      **kwargs)
    
    # One off 2D integration
    def integrate2d_image(self,
                          image,
                          tth_num=None,
                          tth_resolution=None,
                          chi_num=None,
                          chi_resolution=None,
                          unit='2th_deg',
                          **kwargs):
        # Intended for one-off temporary results

        if image is None:
            if self.map.corrections['polar_calibration']:
                raise RuntimeError("You are trying to clibrate already calibrated images!")
            else:
                image = self.map.composite_image

        if tth_resolution is None:
            tth_resolution = self.tth_resolution
        if chi_resolution is None:
            chi_resolution = self.chi_resolution

        # Get tth numbers
        tth_min = np.min(self.tth_arr)
        tth_max = np.max(self.tth_arr)
        if tth_num is None:
            tth_num = int(np.round((tth_max - tth_min) / tth_resolution))
        elif tth_num is not None:
            tth_resolution = (tth_max - tth_min) / tth_num
        elif tth_num is None and tth_resolution is None:
            raise ValueError('Must define either tth_num or tth_resolution.')
        
        # Get chi numbers
        chi_min = np.min(self.chi_arr)
        chi_max = np.max(self.chi_arr)
        if chi_num is None:
            chi_num = int(np.round((chi_max - chi_min) / chi_resolution))
        elif chi_num is not None:
            chi_resolution = (chi_max - chi_min) / chi_num
        elif chi_num is None and chi_resolution is None:
            raise ValueError('Must define either chi_num or chi_resolution.')
       
        return self.ai.integrate2d_ng(image, tth_num, chi_num,
                                      unit=unit,
                                      correctSolidAngle=False,
                                      polarization_factor=None,
                                      **kwargs)
    

    def save_reciprocal_positions(self):
        
        if self.hdf_path is not None:
            # Check for values to save           
            if self.tth is None:
                tth = []
            else:
                tth = self.tth
            if self.chi is None:
                chi = []
            else:
                chi = self.chi

            print('Writing reciprocal positions to disk...', end='', flush=True)
            # Open hdf flag
            keep_hdf = True
            if self.hdf is None:
                self.hdf = h5py.File(self.hdf_path, 'a')
                keep_hdf = False

            # This group may already exist if poni file was already initialized
            curr_grp = self.hdf[f'/xrdmap'].require_group('reciprocal_positions')
            if hasattr(self, 'extent'):
                curr_grp.attrs['extent'] = self.extent

            labels = ['tth_pos', 'chi_pos']
            comments = [''''tth', is the two theta scattering angle''',
                        ''''chi' is the azimuthal angle''']
            keys = ['tth', 'chi']
            data = [tth, chi]
            resolution = [self.tth_resolution, self.chi_resolution]

            for i, key in enumerate(keys):
                # Skip values that are None
                if data[i] is None:
                    data[i] = np.array([])

                if key in curr_grp.keys():
                    del curr_grp[key]
                dset = curr_grp.require_dataset(key,
                                                data=data[i],
                                                dtype=data[i].dtype,
                                                shape=data[i].shape)
                dset.attrs['labels'] = labels[i]
                dset.attrs['comments'] = comments[i]
                #dset.attrs['units'] = self.calib_unit #'° [deg.]'
                dset.attrs['dtype'] = str(data[i].dtype)
                dset.attrs['time_stamp'] = ttime.ctime()
                dset.attrs[f'{key}_resolution'] = resolution[i]

            # Close hdf and reset attribute
            if not keep_hdf:
                self.hdf.close()
                self.hdf = None
            print('done!')


    # Convenience function for image to polar coordinate transformation (estimate!)
    def estimate_polar_coords(self, coords, method='linear'):
        return estimate_polar_coords(coords, self.tth_arr, self.chi_arr, method=method)
    

    # Convenience function for polar to image coordinate transformation (estimate!)
    def estimate_image_coords(self, coords, method='nearest'):
        return estimate_image_coords(coords, self.tth_arr, self.chi_arr, method=method)
    
    ##################################
    ### Scaler and Position Arrays ###
    ##################################

    def set_scalers(self, sclr_dict, scaler_units='counts'):

        # Store sclr_dict as attribute
        self.sclr_dict = sclr_dict

        # Share scalers with ImageMap
        if hasattr(self, 'map') and self.map is not None:
            self.map.sclr_dict = self.sclr_dict

        self.scaler_units = scaler_units

        # Write to hdf file
        self.save_sclr_pos('scalers',
                            self.sclr_dict,
                            self.scaler_units)
    

    def set_positions(self, pos_dict, position_units=None):

        # Re-work dictionary keys into stable format
        temp_dict = {}
        for key in list(pos_dict.keys()):
            if key in ['enc1', '1', 'x', 'X', 'map_x', 'map_X']:
                temp_dict['map_x'] = pos_dict[key]
            elif key in ['enc2', '2' 'y', 'Y', 'map_y', 'map_Y']:
                temp_dict['map_y'] = pos_dict[key]
        del pos_dict
        pos_dict = temp_dict

        # Store pos_dict as attribute
        self.pos_dict = pos_dict
        # Positions are not shared with ImageMap...

        # Set position units
        if position_units is None:
            position_units = 'μm' # default to microns, not that reliable...
        self.position_units = position_units

        # Determine fast scanning direction for map extent
        if (np.mean(np.diff(self.pos_dict['map_x'], axis=1))
            > np.mean(np.diff(self.pos_dict['map_x'], axis=0))):
            # Fast x-axis. Standard orientation.
            map_extent = [
                np.mean(self.pos_dict['map_x'][:, 0]),
                np.mean(self.pos_dict['map_x'][:, -1]),
                np.mean(self.pos_dict['map_y'][0]),
                np.mean(self.pos_dict['map_y'][-1])
            ]
        else: # Fast y-axis. Consider swapping axes???
            map_extent = [
                np.mean(self.pos_dict['map_y'][:, 0]),
                np.mean(self.pos_dict['map_y'][:, -1]),
                np.mean(self.pos_dict['map_x'][0]),
                np.mean(self.pos_dict['map_x'][-1])
            ]
        self.map_extent = map_extent

        # Write to hdf file
        self.save_sclr_pos('positions',
                            self.pos_dict,
                            self.position_units)

    
    def save_sclr_pos(self, group_name, map_dict, unit_name):
        # Write to hdf file
        if self.hdf_path is not None:

            # Open hdf flag
            keep_hdf = True
            if self.hdf is None:
                self.hdf = h5py.File(self.hdf_path, 'a')
                keep_hdf = False

            # Write data to hdf
            curr_grp = self.hdf[f'/xrdmap'].require_group(group_name)
            curr_grp.attrs['time_stamp'] = ttime.ctime()

            for key, value in map_dict.items():
                value = np.asarray(value)
                
                if key in curr_grp.keys():
                    dset = curr_grp[key]
                    if (value.shape == dset.shape
                        and value.dtype == dset.dtype):
                        dset[...] = value
                    else:
                        del dset # deletes flag, but not the data...
                        dset = curr_grp.require_dataset(
                                                    key,
                                                    data=value,
                                                    shape=value.shape,
                                                    dtype=value.dtype
                                                    )
                else:
                    dset = curr_grp.require_dataset(
                                        key,
                                        data=value,
                                        shape=value.shape,
                                        dtype=value.dtype
                                        )
                
                # Update attrs everytime
                dset.attrs['labels'] = ['map_x', 'map_y']
                dset.attrs['units'] = unit_name
                dset.attrs['dtype'] = str(value.dtype)

            # Close hdf and reset attribute
            if not keep_hdf:
                self.hdf.close()
                self.hdf = None


    # Convenience function for loading scalers and positions from standard map_parameters text file
    def load_map_parameters(self, filename, filedir=None, position_units=None):  
        
        if filedir is None:
            filedir = self.wd

        path = pathify(filedir, filename, '.txt')
        arr = np.genfromtxt(path)

        pos_dict, sclr_dict = {}, {}

        pos_dict['enc1'] = arr[0].reshape(self.map.map_shape)
        pos_dict['enc2'] = arr[1].reshape(self.map.map_shape)

        sclr_dict['i0'] = arr[2].reshape(self.map.map_shape)
        sclr_dict['i0_time'] = arr[3].reshape(self.map.map_shape)
        sclr_dict['im'] = arr[4].reshape(self.map.map_shape)
        sclr_dict['it'] = arr[5].reshape(self.map.map_shape)

        self.set_positions(pos_dict, position_units)
        self.set_scalers(sclr_dict)


    # Method to swap axes, specifically swapping the default format of fast and slow axes
    def swap_axes(self, exclude_imagemap=False, save_updates=False):
        # This will break if images are loaded with dask.
        # _temp_images will be of the wrong shape...
        # could be called before _temp_images dataset is instantiated??
        # exclude_imagemap included to swap axes upon instantiation
        # Never save imagemap. Leave that for specific situations...

        if self.map.title == 'final_images' and not exclude_imagemap:
            warn_str = ('WARNING: ImageMap has been finalized.'
                        + '\nSaving other attributes with swapped '
                        + 'axes may create inconsistencies.')
            print(warn_str)

        self.map.images = self.map.images.swapaxes(0, 1)

        if hasattr(self, 'pos_dict'):
            for key in list(self.pos_dict.keys()):
                self.pos_dict[key] = self.pos_dict[key].swapaxes(0, 1)
        if hasattr(self, 'sclr_dict'):
            for key in list(self.sclr_dict.keys()):
                self.sclr_dict[key] = self.sclr_dict[key].swapaxes(0, 1)
        if hasattr(self.map, 'spot_masks'):
            self.map.spot_masks = self.map.spot_masks.swapaxes(0, 1)

        # Update imagemap attrs if included
        if not exclude_imagemap:
            # Update shape values
            self.map.shape = self.map.images.shape
            #self.map.num_images = np.multiply(*self.map.images.shape[:2])
            self.map.map_shape = self.map.shape[:2]
            #self.map.image_shape = self.map.shape[2:]

            # Delete any cached ImaegeMap maps
            old_attr = list(self.map.__dict__.keys())       
            for attr in old_attr:
                if attr in ['_min_map',
                            '_max_map',
                            '_med_map',
                            '_sum_map',
                            '_mean_map',]:
                    delattr(self.map, attr)

        # Exchange map_extent
        if hasattr(self, 'map_extent'):
            map_extent = self.map_extent.copy()
            self.map_extent = [map_extent[2],
                               map_extent[3],
                               map_extent[0],
                               map_extent[1]]
            
        # Update spot map_indices
        if hasattr(self, 'spots'):
            map_x_ind = self.spots['map_x'].values
            map_y_ind = self.spots['map_y'].values
            self.spots['map_x'] = map_y_ind
            self.spots['map_y'] = map_x_ind

        if save_updates:
            if hasattr(self, 'pos_dict'):
                # Write to hdf file
                self.save_sclr_pos('positions',
                                    self.pos_dict,
                                    self.position_units)
                
            if hasattr(self, 'sclr_dict'):
                self.save_sclr_pos('scalers',
                                    self.sclr_dict,
                                    self.scaler_units)
                
            if hasattr(self, 'spots'):
                self.save_spots()

    
    #########################################
    ### Manipulating and Selecting Phases ###
    #########################################

    # Updating potential phase list
    def add_phase(self, phase):
        if hasattr(phase, 'name'):
            phase_name = phase.name
        elif isinstance(phase, str):
            phase_name = phase
        else:
            raise TypeError(f"Unsure how to handle {phase} type.")

        if phase_name not in self.phases.keys():
            self.phases[phase_name] = phase
        else:
            print(f"Did not add {phase_name} since it is already a possible phases.")


    def remove_phase(self, phase):
        # Allow for phase object or name to work
        if hasattr(phase, 'name'):
            phase_name = phase.name
        elif isinstance(phase, str):
            phase_name = phase
        else:
            raise TypeError(f"Unsure how to handle {phase} type.")

        if phase_name in self.phases.keys():
            del self.phases[phase_name]
        else:
            print(f"Cannot remove {phase_name} since it is not in possible phases.")
        

    def load_phase(self, filename, filedir=None, phase_name=None):
        if filedir is None:
            filedir = self.wd
        
        phase_path = pathify(filedir, filename,
                             ['.cif', '.txt', '.D', '.h5'])

        if not os.path.exists(f'{phase_path}'):
            raise FileNotFoundError(f"Specified path does not exist:\n{phase_path}")
        
        if filename[-4:] == '.cif':
            phase = Phase.fromCIF(f'{phase_path}')
        elif filename[-4:] == '.txt':
            raise NotImplementedError()
        elif filename[-2:] in ['.D']:
            raise NotImplementedError()
        elif filename[-2:] == '.h5':
            raise NotImplementedError()
        else:
            raise TypeError(f'''Unsure how to read {filename}. 
                            Either specifiy file type or this file type is not supported.''')
        
        if phase_name is not None:
            phase.name = phase_name
        
        if self.energy is not None:
            phase.energy = self.energy
        
        self.add_phase(phase)
    

    def clear_phases(self):
        self.phases = {}

    
    def update_phases(self):
        if (self.hdf_path is not None) and (len(self.phases) > 0):

            # Open hdf flag
            keep_hdf = True
            if self.hdf is None:
                self.hdf = h5py.File(self.hdf_path, 'a')
                keep_hdf = False

            phase_grp = self.hdf['xrdmap'].require_group('phase_list')

            # Delete any no longer included phases
            for phase in phase_grp.keys():
                if phase not in self.phases.keys():
                    del(phase_grp[phase])

            # Save any new phases
            for phase in self.phases.values():
                phase.save_to_hdf(phase_grp)

            print('Updated phases saved in hdf.')
            
            # Close hdf and reset attribute
            if not keep_hdf:
                self.hdf.close()
                self.hdf = None


    def select_phases(self, remove_less_than=-1,
                      image=None, tth_num=4096,
                      unit='2th_deg', ignore_less=1,
                      save_to_hdf=True):
        
        if image is None:
            if self.map.corrections['polar_calibration']:
                image = self.map._processed_images_composite
            else:
                image = self.map.composite_image
            

        tth, xrd = self.integrate1d_image(image=image, tth_num=tth_num, unit=unit)
        # Add background subraction??

        # Plot phase_selector
        phase_vals = phase_selector(xrd, list(self.phases.values()), tth, ignore_less=ignore_less)

        old_phases = list(self.phases.keys())
        for phase in old_phases:
            if phase_vals[phase] <= remove_less_than:
                self.remove_phase(phase)
        
        # Write phases to disk
        if save_to_hdf:
            self.update_phases()

    
    # This might be replaced with generate reciprocal lattice
    def _get_all_reflections(self, ignore_less=1):
        for phase in self.phases:
            self.phases[phase].get_hkl_reflections(tth_range=(0, # Limited to zero for large d-spacing
                                                                 # Used for indexing later
                                                              np.max(self.tth)),
                                                   ignore_less=ignore_less)
    
    #################################
    ### Spot Search and Selection ###
    #################################

    def find_spots(self, threshold_method='gaussian',
                   multiplier=5, size=3,
                   radius=5, expansion=None):
        
        # Cleanup images as necessary
        self.map._dask_2_numpy()
        if np.max(self.map.images) != 100:
            print('Rescaling images to max of 100 and min around 0.')
            self.map.rescale_images(arr_min=0, upper=100)

        # Estimate remaining map noise to determine peak significance
        #self.map_noise = estimate_map_noise(self.map, sample_number=200)

        # Search each image for significant spots
        spot_list, mask_list = find_spots(self.map,
                                          mask=self.map.mask,
                                          threshold_method=threshold_method,
                                          multiplier=multiplier,
                                          size=size,
                                          expansion=expansion)

        # Initial characterization of each spot
        stat_list = find_spot_stats(self.map,
                                    spot_list,
                                    self.tth_arr,
                                    self.chi_arr,
                                    radius=radius)

        # Convert spot stats into dict, then pandas dataframe
        stat_df = make_stat_df(stat_list, self.map.map_shape)

        # .spots attribute will be the basis will be treated similarly to .map
        # Most subsequent analysis will be built here
        # Consider wrapping it in a class like ImageMap or Phase
        self.spots = stat_df
        self.map.spot_masks = np.asarray(mask_list).reshape(*self.map.map_shape,
                                                       *self.map.images.shape[-2:])

        # Save spots to hdf
        self.save_spots()

        # Save masks to hdf
        self.map.save_images(images=self.map.spot_masks,
                                title='_spot_masks',
                                units='bool',
                                extra_attrs={'threshold_method' : threshold_method,
                                            'size' : size,
                                            'multiplier' : multiplier,
                                            'window_radius' : radius})


    def fit_spots(self, SpotModel, max_dist=0.5, sigma=1):

        # Find spots in self or from hdf
        if not hasattr(self, 'spots'):
            print('No reflection spots found...')
            if self.hdf_path is not None:
                # Open hdf flag
                keep_hdf = True
                if self.hdf is None:
                    self.hdf = h5py.File(self.hdf_path, 'r')
                    keep_hdf = False

                if 'reflections' in self.hdf['xrdmap'].keys():
                    print('Loading reflection spots from hdf...', end='', flush=True)
                    self.close_hdf()
                    spots = pd.read_hdf(self.hdf_path, key='xrdmap/reflections/spots')
                    self.spots = spots
                    self.open_hdf()

                    # Close hdf and reset attribute
                    if not keep_hdf:
                        self.hdf.close()
                        self.hdf = None
                    print('done!')

                else:
                    raise AttributeError('XRDMap does not have any reflection spots! Please find spots first.')
            else:
                raise AttributeError('XRDMap does not have any reflection spots! Please find spots first.')

        # Generate list of x, y, I, and spot indices for each blob/spots fits
        spot_fit_info_list = prepare_fit_spots(self, max_dist=max_dist, sigma=sigma)
        
        # Fits spots and adds the fit results to the spots dataframe
        fit_spots(self, spot_fit_info_list, SpotModel)
        self.spot_model = SpotModel

        # Save spots to hdf
        self.save_spots(extra_attrs={'spot_model' : self.spot_model.name})


    def initial_spot_analysis(self, SpotModel=None):

        if SpotModel is None and hasattr(self, 'spot_model'):
            SpotModel = self.spot_model

        # Initial spot analysis...
        _initial_spot_analysis(self, SpotModel=SpotModel)

        # Save spots to hdf
        self.save_spots()


    def trim_spots(self, remove_less=0.01, metric='height', save_spots=False):
        if not hasattr(self, 'spots') or self.spots is None:
            raise ValueError('Cannot trim spots if XRDMap has not no spots.')

        metric = str(metric).lower()
        if any([x[:3] == 'fit' for x in self.spots.iloc[0].keys()]):
            if metric in ['height', 'amp']:
                significance = self.spots['fit_amp'] - self.spots['fit_offset']
            elif metric in ['intensity', 'int', 'breadth', 'integrated', 'volume']:
                significance = self.spots['fit_integrated'] # this should account for offset too
            else:
                raise ValueError('Unknown metric specification.')
        else:
            if metric in ['height', 'amp']:
                significance = self.spots['guess_height']
            elif metric in ['intensity', 'int', 'breadth', 'integrated', 'volume']:
                significance = self.spots['guess_int']
            else:
                raise ValueError('Unknown metric specification.')

        # Find relative indices where conditional is true
        mask = np.where(significance.values < remove_less)[0]

        # Convert relative indices into dataframe index
        drop_indices = self.spots.iloc[mask].index.values # awful call

        # Drop indices
        self.spots.drop(index=drop_indices, inplace=True)
        print(f'Trimmed {len(drop_indices)} spots less than {remove_less} significance.')

        if save_spots:
            self.save_spots()


    def remove_spot_fits(self):
        drop_keys = []
        for key in list(self.spots.keys()):
            if 'fit' in key:
                print(key)
                drop_keys.append(key)

        self.spots.drop(drop_keys, axis=1, inplace=True)
    

    def pixel_spots(self, map_indices):
        # TODO: These values may need to be reversed. Check with mapping values...
        pixel_spots = self.spots[(self.spots['map_x'] == map_indices[0])
                               & (self.spots['map_y'] == map_indices[1])].copy()
        return pixel_spots
    

    def save_spots(self, extra_attrs=None):
        # Save spots to hdf
        if self.hdf_path is not None:
            print('Saving spots to hdf...', end='', flush=True)

            # Open hdf flag
            keep_hdf = True
            if self.hdf is None:
                self.hdf = h5py.File(self.hdf_path, 'a')
                keep_hdf = False

            # Save to hdf
            self.close_hdf()
            self.spots.to_hdf(self.hdf_path, key='xrdmap/reflections/spots', format='table')

            if extra_attrs is not None:
                self.open_hdf()
                for key, value in extra_attrs.items():
                    self.hdf['xrdmap/reflections'].attrs[key] = value

            if keep_hdf:
                self.open_hdf()
            else:
                self.close_hdf()
            
            print('done!')

    #################################
    ### Analysis of Selected Data ###
    #################################
        


    #############################################################
    ### Interfacing with Fluorescence Data from pyxrf Results ###
    #############################################################
    
    def load_xrfmap(self, xrf_dir=None, xrf_name=None, full_data=True):

        # Look for path if no information is provided
        if (xrf_dir is None
            and xrf_name is None
            and self.xrf_path is not None):
            xrf_path = self.xrf_path
        else:
            if xrf_dir is None:
                xrf_dir = self.wd

            # Try default name for SRX
            if xrf_name is None:
                xrf_name =  f'scan2D_{self.scanid}_xs_sum8ch'
            
            xrf_path = pathify(xrf_dir, xrf_name, '.h5')        

        if not os.path.exists(xrf_path):
            raise FileNotFoundError(f"{xrf_path} does not exist.")
        else:
            self.xrf_path = xrf_path

        # Load the data
        xrf = {}
        with h5py.File(self.xrf_path, 'r') as f:
            
            if full_data:
                xrf['data'] = f['xrfmap/detsum/counts'][:]
                xrf['energy'] = np.arange(xrf['data'].shape[-1]) / 100

            xrf_fit_names = [d.decode('utf-8') for d in f['xrfmap/detsum/xrf_fit_name'][:]]
            xrf_fit = f['xrfmap/detsum/xrf_fit'][:]

            i0 = f['xrfmap/scalers/val'][..., 0]
            xrf_fit = np.concatenate((xrf_fit, np.expand_dims(i0, axis=0)), axis=0)
            xrf_fit = np.transpose(xrf_fit, axes=(0, 2, 1))
            xrf_fit_names.append('i0')

            for key, value in zip(xrf_fit_names, xrf_fit):
                xrf[key] = value

            xrf['E0'] = f['xrfmap/scan_metadata'].attrs['instrument_mono_incident_energy']
        
        # Track as attribute
        self.xrf = xrf

        # Save xrf_path to hdf
        if self.hdf_path is not None:
            # Open hdf flag
            keep_hdf = True
            if self.hdf is None:
                self.hdf = h5py.File(self.hdf_path, 'a')
                keep_hdf = False

            # Only save the path to connect two files
            self.hdf['xrdmap'].attrs['xrf_path'] = self.xrf_path

            if not keep_hdf:
                self.hdf.close()
                self.hdf = None


        

    ##########################
    ### Plotting Functions ###
    ##########################

    def plot_image(self,
                   image=None,
                   indices=None,
                   title=None,
                   mask=False,
                   spots=False,
                   contours=False,
                   fig=None,
                   ax=None,
                   aspect='auto',
                   return_plot=False,
                   **kwargs):
        
        image, indices = _xrdmap_image(self,
                                       image=image,
                                       indices=indices)
        
        out = _plot_parse_xrdmap(self,
                                 indices,
                                 mask=mask,
                                 spots=spots,
                                 contours=contours)

        fig, ax = plot_image(image,
                             indices=indices,
                             title=title,
                             mask=out[0],
                             spots=out[1],
                             contours=out[2],
                             fig=fig,
                             ax=ax,
                             aspect=aspect,
                             **kwargs)
        
        if return_plot:
            return fig, ax
        else:
            fig.show()


    def plot_integration(self,
                         integration=None,
                         indices=None,
                         tth=None,
                         units=None,
                         title=None,
                         fig=None,
                         ax=None,
                         y_min=None,
                         y_max=None,
                         return_plot=False,
                         **kwargs):
        
        if tth is None:
            tth = self.tth
        
        if units is None:
            units = self.scattering_units
        
        integration, indices = _xrdmap_integration(self,
                                       integration=integration,
                                       indices=indices)

        fig, ax = plot_integration(integration,
                                   indices=indices,
                                   tth=tth,
                                   units=units,
                                   title=title,
                                   fig=fig,
                                   ax=ax,
                                   y_min=y_min,
                                   y_max=y_max,
                                   **kwargs)
        
        if return_plot:
            return fig, ax
        else:
            fig.show()

    # Interactive plots do not currently accept fig, ax inputs

    def plot_interactive_map(self,
                             image_data=None,
                             xticks=None,
                             yticks=None,
                             return_plot=False,
                             **kwargs):

        if image_data is not None:
            image_data = np.asarray(image_data)
        elif not hasattr(self, 'map'):
            raise ValueError('Could not find ImageMap to plot data!')
        elif self.map.images.ndim != 4:
            raise ValueError(f'ImageMap data shape is not 4D, but {self.map.images.ndim}')
        else:
            image_data = self.map.images

        if xticks is None and self.map.corrections['polar_calibration']:
            if hasattr(self, 'tth') and self.tth is not None:
                xticks = self.tth
            if hasattr(self, 'chi') and self.chi is not None:
                yticks = self.chi

        # Check for, extract, or determine displaymap
        if 'display_map' not in kwargs.keys():
            display_map = self.map.sum_map
        else:
            display_map = kwargs['display_map']
            del kwargs['display_map']

        fig, ax = interactive_dynamic_2d_plot(image_data,
                                              xticks=xticks,
                                              yticks=yticks,
                                              display_map=display_map,
                                              **kwargs)
        if return_plot:
            return fig, ax
        else:
            fig.show()
    

    def plot_interactive_integration_map(self,
                                         integrated_data=None,
                                         xticks=None,
                                         return_plot=False,
                                         **kwargs):
        # Map integrated patterns for dynamic exploration of dataset
        # May throw an error if data has not yet been integrated
        if integrated_data is not None:
            integrated_data = np.asarray(integrated_data)
        elif not hasattr(self, 'map'):
            raise ValueError('Could not find ImageMap to plot data!')
        elif not hasattr(self.map, 'integrations'):
            raise ValueError('Could not find integrations in ImageMap to plot data!')
        elif self.map.integrations.ndim != 3:
            raise ValueError(f'ImageMap data shape is not 4D, but {self.map.integrations.ndim}')
        else:
            integrated_data = self.map.integrations

        if xticks is not None:
            if hasattr(self, 'tth') and self.tth is not None:
                xticks = self.tth
    
        # Check for, extract, or determine displaymap
        if 'display_map' not in kwargs.keys():
            display_map = self.map.sum_map
        else:
            display_map = kwargs['display_map']
            del kwargs['display_map']
    
        fig, ax = interactive_dynamic_1d_plot(integrated_data,
                                              xticks=xticks,
                                              display_map=display_map,
                                              **kwargs)
        if return_plot:
            return fig, ax
        else:
            fig.show()
    

    def plot_map(self,
                 value,
                 map_extent=None,
                 position_units=None,
                 fig=None,
                 ax=None,
                 return_plot=False,
                 **kwargs):
        
        if map_extent is None:
            map_extent = self.map_extent
        if position_units is None:
            position_units = self.position_units
        
        fig, ax = plot_map(value,
                           map_extent=map_extent,
                           position_units=position_units,
                           fig=fig,
                           ax=ax,
                           **kwargs)
        
        if return_plot:
            return fig, ax
        else:
            fig.show()
    

    # Dual plotting a map with a representation of the full data would be very interesting
    # Something like the full strain tensor which updates over each pixel
    # Or similar for dynamically updating pole figures


    ##################################
    ### Plot Experimental Geometry ###
    ##################################

    def plot_q_space(self,
                     indices=None,
                     skip=500,
                     detector=True,
                     Ewald_sphere=True,
                     beam_path=True,
                     fig=None,
                     ax=None,
                     return_plot=False):
 
        fig, ax = plot_q_space(self,
                               indices=indices,
                               skip=skip,
                               detector=detector,
                               Ewald_sphere=Ewald_sphere,
                               beam_path=beam_path,
                               fig=fig,
                               ax=ax)
        
        if return_plot:
            return fig, ax
        else:
            fig.show()


    def plot_detector_geometry(self,
                               skip=300,
                               fig=None,
                               ax=None,
                               return_plot=False):
        
        fig, ax = plot_detector_geometry(self,
                                         skip=skip,
                                         fig=fig,
                                         ax=ax)
        
        if return_plot:
            return fig, ax
        else:
            fig.show()<|MERGE_RESOLUTION|>--- conflicted
+++ resolved
@@ -246,11 +246,8 @@
         # Load from image stack
         if wd is None:
             wd = os.getcwd()
-<<<<<<< HEAD
         
         image_path = pathify(wd, filename, ['.tif', '.tiff', '.jpeg', '.png'])
-=======
->>>>>>> 9c3a052c
         
         dask_enabled=False
         if 'dask_enabled' in kwargs:
