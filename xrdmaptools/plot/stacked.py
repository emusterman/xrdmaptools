--- conflicted
+++ resolved
@@ -92,11 +92,6 @@
         )
         image.set_extent(extent)
 
-<<<<<<< HEAD
-=======
-        image.remove()
-        image = ax.imshow(image_stack[val_ind], extent=extent, **kwargs)
->>>>>>> 9ce027f3
         ax.set_title(f'{val_ind}')
         fig.canvas.draw_idle()
         
